[package]
name = "pixi"
version = "0.4.0"
description = "A package management and workflow tool"
edition = "2021"
authors = ["pixi contributors <hi@prefix.dev>"]
homepage = "https://github.com/prefix-dev/pixi"
repository = "https://github.com/prefix-dev/pixi"
license = "BSD-3-Clause"
readme = "README.md"

[features]
default = ["native-tls"]
native-tls = ["reqwest/native-tls", "rattler_repodata_gateway/native-tls", "rattler/native-tls"]
rustls-tls = ["reqwest/rustls-tls", "reqwest/rustls-tls-native-roots", "rattler_repodata_gateway/rustls-tls", "rattler/rustls-tls"]
slow_integration_tests = []

[dependencies]
<<<<<<< HEAD
atty = "0.2"
chrono = "0.4.27"
clap = { version = "4.4.1", default-features = false, features = ["derive", "usage", "wrap_help", "std", "color", "error-context"] }
=======
chrono = "0.4.28"
clap = { version = "4.4.2", default-features = false, features = ["derive", "usage", "wrap_help", "std", "color", "error-context"] }
>>>>>>> d8d2d8a3
clap-verbosity-flag = "2.0.1"
clap_complete = "4.4.0"
console = { version = "0.15.7", features = ["windows-console-colors"] }
deno_task_shell = "0.13.2"
# deno_task_shell = { path = "../deno_task_shell" }
dirs = "5.0.1"
dunce = "1.0.4"
futures = "0.3.28"
<<<<<<< HEAD
indexmap = { version = "2.0.0", features = ["serde"] }
=======
indexmap = { version = "1.9.3", features = ["serde"] }
>>>>>>> d8d2d8a3
indicatif = "0.17.6"
insta = { version = "1.31.0", features = ["yaml"] }
is_executable = "1.0.1"
itertools = "0.11.0"
miette = { version = "5.10.0", features = ["fancy", "supports-color", "supports-hyperlinks", "supports-unicode", "terminal_size", "textwrap"] }
minijinja = { version = "1.0.7", features = ["builtins"] }
once_cell = "1.18.0"
<<<<<<< HEAD
rattler = { version = "0.8.0", default-features = false }
rattler_conda_types = { version = "0.8.0", default-features = false }
rattler_digest = { version = "0.8.0", default-features = false }
rattler_networking = { version = "0.8.0", default-features = false }
rattler_repodata_gateway = { version = "0.8.0", default-features = false, features = ["sparse"] }
rattler_shell = { version = "0.8.0", default-features = false, features = ["sysinfo"] }
rattler_solve = { version = "0.8.0", default-features = false, features = ["libsolv_rs"] }
rattler_virtual_packages = { version = "0.8.0", default-features = false }
=======
rattler = { version = "0.9.0", default-features = false }
rattler_conda_types = { version = "0.9.0", default-features = false }
rattler_digest = { version = "0.9.0", default-features = false }
rattler_networking = { version = "0.9.0", default-features = false }
rattler_repodata_gateway = { version = "0.9.0", default-features = false, features = ["sparse"] }
rattler_shell = { version = "0.9.0", default-features = false, features = ["sysinfo"] }
rattler_solve = { version = "0.9.0", default-features = false, features = ["libsolv_rs"] }
rattler_virtual_packages = { version = "0.9.0", default-features = false }
>>>>>>> d8d2d8a3
reqwest = { version = "0.11.20", default-features = false }
serde = "1.0.188"
serde_json = "1.0.105"
serde_spanned = "0.6.3"
serde_with = { version = "3.3.0", features = ["indexmap"] }
<<<<<<< HEAD
shlex = "1.1.0"
spdx = "0.10.2"
strsim = "0.10.0"
tempfile = "3.8.0"
thiserror = "1.0.47"
=======
spdx = "0.10.2"
strsim = "0.10.0"
tempfile = "3.8.0"
>>>>>>> d8d2d8a3
tokio = { version = "1.32.0", features = ["macros", "rt-multi-thread", "signal"] }
tokio-util = "0.7.8"
toml_edit = { version = "0.19.14", features = ["serde"] }
tracing = "0.1.37"
tracing-subscriber = { version = "0.3.17", features = ["env-filter"] }
url = "2.4.1"
<<<<<<< HEAD

[target.'cfg(unix)'.dependencies]
nix = { version = "0.27.1", default-features = false, features = ["fs", "signal", "term", "poll"] }
libc = { version = "0.2.147", default-features = false }
signal-hook = "0.3.17"

[dev-dependencies]
rattler_digest = "0.8.0"
=======

[dev-dependencies]
rattler_digest = "0.9.0"
>>>>>>> d8d2d8a3
serde_json = "1.0.105"
tokio = { version = "1.32.0", features = ["rt"] }
toml = "0.7.6"

#[patch.crates-io]
#rattler = { git = "https://github.com/mamba-org/rattler", branch = "main" }
#rattler_conda_types = { git = "https://github.com/mamba-org/rattler", branch = "main" }
#rattler_digest = { git = "https://github.com/mamba-org/rattler", branch = "main" }
#rattler_networking = { git = "https://github.com/mamba-org/rattler", branch = "main" }
#rattler_repodata_gateway = { git = "https://github.com/mamba-org/rattler", branch = "main" }
#rattler_shell = { git = "https://github.com/mamba-org/rattler", branch = "main" }
#rattler_solve = { git = "https://github.com/mamba-org/rattler", branch = "main" }
#rattler_virtual_packages = { git = "https://github.com/mamba-org/rattler", branch = "main" }<|MERGE_RESOLUTION|>--- conflicted
+++ resolved
@@ -16,14 +16,9 @@
 slow_integration_tests = []
 
 [dependencies]
-<<<<<<< HEAD
 atty = "0.2"
-chrono = "0.4.27"
-clap = { version = "4.4.1", default-features = false, features = ["derive", "usage", "wrap_help", "std", "color", "error-context"] }
-=======
 chrono = "0.4.28"
 clap = { version = "4.4.2", default-features = false, features = ["derive", "usage", "wrap_help", "std", "color", "error-context"] }
->>>>>>> d8d2d8a3
 clap-verbosity-flag = "2.0.1"
 clap_complete = "4.4.0"
 console = { version = "0.15.7", features = ["windows-console-colors"] }
@@ -32,11 +27,7 @@
 dirs = "5.0.1"
 dunce = "1.0.4"
 futures = "0.3.28"
-<<<<<<< HEAD
 indexmap = { version = "2.0.0", features = ["serde"] }
-=======
-indexmap = { version = "1.9.3", features = ["serde"] }
->>>>>>> d8d2d8a3
 indicatif = "0.17.6"
 insta = { version = "1.31.0", features = ["yaml"] }
 is_executable = "1.0.1"
@@ -44,16 +35,6 @@
 miette = { version = "5.10.0", features = ["fancy", "supports-color", "supports-hyperlinks", "supports-unicode", "terminal_size", "textwrap"] }
 minijinja = { version = "1.0.7", features = ["builtins"] }
 once_cell = "1.18.0"
-<<<<<<< HEAD
-rattler = { version = "0.8.0", default-features = false }
-rattler_conda_types = { version = "0.8.0", default-features = false }
-rattler_digest = { version = "0.8.0", default-features = false }
-rattler_networking = { version = "0.8.0", default-features = false }
-rattler_repodata_gateway = { version = "0.8.0", default-features = false, features = ["sparse"] }
-rattler_shell = { version = "0.8.0", default-features = false, features = ["sysinfo"] }
-rattler_solve = { version = "0.8.0", default-features = false, features = ["libsolv_rs"] }
-rattler_virtual_packages = { version = "0.8.0", default-features = false }
-=======
 rattler = { version = "0.9.0", default-features = false }
 rattler_conda_types = { version = "0.9.0", default-features = false }
 rattler_digest = { version = "0.9.0", default-features = false }
@@ -62,30 +43,21 @@
 rattler_shell = { version = "0.9.0", default-features = false, features = ["sysinfo"] }
 rattler_solve = { version = "0.9.0", default-features = false, features = ["libsolv_rs"] }
 rattler_virtual_packages = { version = "0.9.0", default-features = false }
->>>>>>> d8d2d8a3
 reqwest = { version = "0.11.20", default-features = false }
 serde = "1.0.188"
 serde_json = "1.0.105"
 serde_spanned = "0.6.3"
 serde_with = { version = "3.3.0", features = ["indexmap"] }
-<<<<<<< HEAD
-shlex = "1.1.0"
 spdx = "0.10.2"
 strsim = "0.10.0"
 tempfile = "3.8.0"
 thiserror = "1.0.47"
-=======
-spdx = "0.10.2"
-strsim = "0.10.0"
-tempfile = "3.8.0"
->>>>>>> d8d2d8a3
 tokio = { version = "1.32.0", features = ["macros", "rt-multi-thread", "signal"] }
 tokio-util = "0.7.8"
 toml_edit = { version = "0.19.14", features = ["serde"] }
 tracing = "0.1.37"
 tracing-subscriber = { version = "0.3.17", features = ["env-filter"] }
 url = "2.4.1"
-<<<<<<< HEAD
 
 [target.'cfg(unix)'.dependencies]
 nix = { version = "0.27.1", default-features = false, features = ["fs", "signal", "term", "poll"] }
@@ -93,12 +65,7 @@
 signal-hook = "0.3.17"
 
 [dev-dependencies]
-rattler_digest = "0.8.0"
-=======
-
-[dev-dependencies]
 rattler_digest = "0.9.0"
->>>>>>> d8d2d8a3
 serde_json = "1.0.105"
 tokio = { version = "1.32.0", features = ["rt"] }
 toml = "0.7.6"
